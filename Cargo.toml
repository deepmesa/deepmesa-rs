--- conflicted
+++ resolved
@@ -15,13 +15,8 @@
 description = "This crate provides fast Data Structures and Algorithms in Rust. Every data structure is hand crafted for performance, well tested and has an extensive API."
 
 [dependencies]
-<<<<<<< HEAD
-deepmesa-lists = {path = "./deepmesa-lists", version = "^0.3.1-dev"}
-deepmesa-collections = {path = "./deepmesa-collections", version = "^0.3.1-dev"}
-=======
 deepmesa-lists = {path = "./deepmesa-lists", version = "^0.5.1-dev"}
->>>>>>> 0e5c4d82
-
+deepmesa-collections = {path = "./deepmesa-collections", version = "^0.5.1-dev"}
 
 [workspace]
 members = [
